# GWR Bandwidth selection class

#x_glob parameter does not yet do anything; it is for semiparametric

__author__ = "Taylor Oshan Tayoshan@gmail.com"

import spreg.user_output as USER
import warnings
import numpy as np
from scipy.spatial.distance import pdist
from scipy.optimize import minimize_scalar
from spglm.family import Gaussian, Poisson, Binomial
from .kernels import Kernel, local_cdist
from .gwr import GWR
from .search import golden_section, equal_interval, multi_bw
from .diagnostics import get_AICc, get_AIC, get_BIC, get_CV

getDiag = {'AICc': get_AICc, 'AIC': get_AIC, 'BIC': get_BIC, 'CV': get_CV}


class Sel_BW(object):
    """Select bandwidth for kernel

    Methods: p211 - p213, bandwidth selection

    :cite:`fotheringham_geographically_2002`: Fotheringham, A. S., Brunsdon, C., & Charlton, M. (2002).
    Geographically weighted regression: the analysis of spatially varying relationships.

<<<<<<< HEAD
    Parameters
    ----------
    y              : array
                     n*1, dependent variable.
    X_glob         : array
                     n*k1, fixed independent variable.
    X_loc          : array
                     n*k2, local independent variable, including constant.
    coords         : list of tuples
                     (x,y) of points used in bandwidth selection
    family         : family object/instance, optional
                     underlying probability model: Gaussian(), Poisson(),
                     Binomial(). Default is Gaussian().
    offset         : array
                     n*1, the offset variable at the ith location. For Poisson model
                     this term is often the size of the population at risk or
                     the expected size of the outcome in spatial epidemiology
                     Default is None where Ni becomes 1.0 for all locations
    kernel         : string, optional
                     kernel function: 'gaussian', 'bisquare', 'exponential'.
                     Default is 'bisquare'.
    fixed          : boolean
                     True for fixed bandwidth and False for adaptive (NN)
    multi          : True for multiple (covaraite-specific) bandwidths
                     False for a traditional (same for  all covariates)
                     bandwdith; defualt is False.
    constant       : boolean
                     True to include intercept (default) in model and False to exclude
                     intercept.
    spherical      : boolean
                     True for shperical coordinates (long-lat),
                     False for projected coordinates (defalut).
    n_jobs         : integer
<<<<<<< HEAD
                     The number of jobs (default 1) to run in parallel. -1 means using all processors.
=======
                     The number of jobs (default -1) to run in parallel. -1 means using all processors.
>>>>>>> parent of 1c4b732 (Merge branch 'xyluo25_func_refactoring')

    Attributes
    ----------
    y              : array
                     n*1, dependent variable.
    X_glob         : array
                     n*k1, fixed independent variable.
    X_loc          : array
                     n*k2, local independent variable, including constant.
    coords         : list of tuples
                     (x,y) of points used in bandwidth selection
    family         : string
                     GWR model type: 'Gaussian', 'logistic, 'Poisson''
    kernel         : string
                     type of kernel used and wether fixed or adaptive
    fixed          : boolean
                     True for fixed bandwidth and False for adaptive (NN)
    criterion      : string
                     bw selection criterion: 'AICc', 'AIC', 'BIC', 'CV'
    search_method  : string
                     bw search method: 'golden', 'interval'
    bw_min         : float
                     min value used in bandwidth search
    bw_max         : float
                     max value used in bandwidth search
    interval       : float
                     interval increment used in interval search
    tol            : float
                     tolerance used to determine convergence
    max_iter       : integer
                     max interations if no convergence to tol
    multi          : True for multiple (covaraite-specific) bandwidths
                     False for a traditional (same for  all covariates)
                     bandwdith; defualt is False.
    constant       : boolean
                     True to include intercept (default) in model and False to exclude
                     intercept.
    offset         : array
                     n*1, the offset variable at the ith location. For Poisson model
                     this term is often the size of the population at risk or
                     the expected size of the outcome in spatial epidemiology
                     Default is None where Ni becomes 1.0 for all locations
    spherical      : boolean
                     True for shperical coordinates (long-lat),
                     False for projected coordinates (defalut).
    search_params  : dict
                     stores search arguments
    int_score      : boolan
                     True if adaptive bandwidth is being used and bandwdith
                     selection should be discrete. False
                     if fixed bandwidth is being used and bandwidth does not have
                     to be discrete.
    bw             : scalar or array-like
                     Derived optimal bandwidth(s). Will be a scalar for GWR
                     (multi=False) and a list of scalars for MGWR (multi=True)
                     with one bandwidth for each covariate.
    S              : array
                     n*n, hat matrix derived from the iterative backfitting
                     algorthim for MGWR during bandwidth selection
    R              : array
                     n*n*k, partial hat matrices derived from the iterative
                     backfitting algoruthm for MGWR during bandwidth selection.
                     There is one n*n matrix for each of the k covariates.
    params         : array
                     n*k, calibrated parameter estimates for MGWR based on the
                     iterative backfitting algorithm - computed and saved here to
                     avoid having to do it again in the MGWR object.

    Examples
    --------

    >>> import libpysal as ps
    >>> from mgwr.sel_bw import Sel_BW
    >>> data = ps.io.open(ps.examples.get_path('GData_utm.csv'))
    >>> coords = list(zip(data.by_col('X'), data.by_col('Y')))
    >>> y = np.array(data.by_col('PctBach')).reshape((-1,1))
    >>> rural = np.array(data.by_col('PctRural')).reshape((-1,1))
    >>> pov = np.array(data.by_col('PctPov')).reshape((-1,1))
    >>> african_amer = np.array(data.by_col('PctBlack')).reshape((-1,1))
    >>> X = np.hstack([rural, pov, african_amer])
    
    Golden section search AICc - adaptive bisquare

    >>> bw = Sel_BW(coords, y, X).search(criterion='AICc')
    >>> print(bw)
    93.0

    Golden section search AIC - adaptive Gaussian

    >>> bw = Sel_BW(coords, y, X, kernel='gaussian').search(criterion='AIC')
    >>> print(bw)
    50.0

    Golden section search BIC - adaptive Gaussian

    >>> bw = Sel_BW(coords, y, X, kernel='gaussian').search(criterion='BIC')
    >>> print(bw)
    62.0

    Golden section search CV - adaptive Gaussian

    >>> bw = Sel_BW(coords, y, X, kernel='gaussian').search(criterion='CV')
    >>> print(bw)
    68.0

    Interval AICc - fixed bisquare

    >>> sel = Sel_BW(coords, y, X, fixed=True)
    >>> bw = sel.search(search_method='interval', bw_min=211001.0, bw_max=211035.0, interval=2)
    >>> print(bw)
    211025.0

    """

    def __init__(self, coords, y, X_loc, X_glob=None, family=Gaussian(),
                 offset=None, kernel='bisquare', fixed=False, multi=False,
<<<<<<< HEAD
                 constant=True, spherical=False,n_jobs=1):
=======
                 constant=True, spherical=False,n_jobs=-1):
>>>>>>> parent of 1c4b732 (Merge branch 'xyluo25_func_refactoring')
=======
    Args:
        coords (list[tuple]): (x,y) of points used in bandwidth selection
        y (np.array): n*1, dependent variable
        X_loc (np.array): n*k2, local independent variable, including intercept
        X_glob (np.array, optional): n*k1, fixed independent variable. Defaults to None.
        family (Gaussian, optional): function object/instance, underlying probability model:
                                    Gaussian(), Poisson(), Binomial(). Defaults to Gaussian().
        offset (np.array, optional): n*1, the offset variable at the ith location. For Poisson
                                    model this term is often the size of the population at risk or the expected size of the outcome in spatial epidemiology. Default is None where Ni becomes 1.0 for all locations
        kernel (str, optional): kernel function: 'gaussian', 'bisquare', 'exponential'.
                                Defaults to 'bisquare'.
        fixed (bool, optional): True for fixed bandwidth and False for adaptive (NN).
                                Defaults to False.
        multi (bool, optional): True for multiple (covaraite-specific) bandwidths. False for a
                                traditional (same for  all covariates) bandwdith.
                                Defaults to False.
        constant (bool, optional): True to include intercept (default) in model and
                                    False to exclude intercept. Defaults to True.
        spherical (bool, optional): True for shperical coordinates (long-lat),
                    False for projected coordinates (defalut).
                    Defaults to False.
    Examples:
        >>> import libpysal as ps
        >>> from mgwr.sel_bw import Sel_BW
        >>> data = ps.io.open(ps.examples.get_path('GData_utm.csv'))
        >>> coords = list(zip(data.by_col('X'), data.by_col('Y')))
        >>> y = np.array(data.by_col('PctBach')).reshape((-1,1))
        >>> rural = np.array(data.by_col('PctRural')).reshape((-1,1))
        >>> pov = np.array(data.by_col('PctPov')).reshape((-1,1))
        >>> african_amer = np.array(data.by_col('PctBlack')).reshape((-1,1))
        >>> X = np.hstack([rural, pov, african_amer])

        Golden section search AICc - adaptive bisquare

        >>> bw = Sel_BW(coords, y, X).search(criterion='AICc')
        >>> print(bw)
        93.0

        Golden section search AIC - adaptive Gaussian

        >>> bw = Sel_BW(coords, y, X, kernel='gaussian').search(criterion='AIC')
        >>> print(bw)
        50.0

        Golden section search BIC - adaptive Gaussian

        >>> bw = Sel_BW(coords, y, X, kernel='gaussian').search(criterion='BIC')
        >>> print(bw)
        62.0

        Golden section search CV - adaptive Gaussian

        >>> bw = Sel_BW(coords, y, X, kernel='gaussian').search(criterion='CV')
        >>> print(bw)
        68.0

        Interval AICc - fixed bisquare

        >>> sel = Sel_BW(coords, y, X, fixed=True)
        >>> bw = sel.search(search_method='interval', bw_min=211001.0, bw_max=211035.0, interval=2)
        >>> print(bw)
        211025.0
    """

    def __init__(self,
                 coords: list[tuple],
                 y: np.array,
                 X_loc: np.array,
                 X_glob: np.array = None,
                 family: Gaussian = Gaussian(),
                 offset: np.array = None,
                 kernel: str = 'bisquare',
                 fixed: bool = False,
                 multi: bool = False,
                 constant: bool = True,
                 spherical: bool = False) -> None:

>>>>>>> 1c4b7328
        self.coords = np.array(coords)
        self.y = y
        self.X_loc = X_loc
        self.X_glob = X_glob if X_glob is not None else []
        self.family = family
        self.fixed = fixed
        self.kernel = kernel
        self.offset = np.ones((len(y), 1)) if offset is None else offset * 1.0
        self.multi = multi
        self._functions = []
        self.constant = constant
        self.spherical = spherical
        self.n_jobs = n_jobs
        self.search_params = {}

<<<<<<< HEAD
    def search(self, search_method='golden_section', criterion='AICc',
               bw_min=None, bw_max=None, interval=0.0, tol=1.0e-6,
               max_iter=200, init_multi=None, tol_multi=1.0e-5,
               rss_score=False, max_iter_multi=200, multi_bw_min=[None],
               multi_bw_max=[None
<<<<<<< HEAD
                             ], bws_same_times=5, verbose=False):
=======
                             ], bws_same_times=5, verbose=False,pool=None):
>>>>>>> parent of 1c4b732 (Merge branch 'xyluo25_func_refactoring')
        """
        Method to select one unique bandwidth for a gwr model or a
        bandwidth vector for a mgwr model.

        Parameters
        ----------
        criterion      : string
                         bw selection criterion: 'AICc', 'AIC', 'BIC', 'CV'
        search_method  : string
                         bw search method: 'golden', 'interval'
        bw_min         : float
                         min value used in bandwidth search
        bw_max         : float
                         max value used in bandwidth search
        multi_bw_min   : list 
                         min values used for each covariate in mgwr bandwidth search.
                         Must be either a single value or have one value for
                         each covariate including the intercept
        multi_bw_max   : list
                         max values used for each covariate in mgwr bandwidth
                         search. Must be either a single value or have one value
                         for each covariate including the intercept
        interval       : float
                         interval increment used in interval search
        tol            : float
                         tolerance used to determine convergence
        max_iter       : integer
                         max iterations if no convergence to tol
        init_multi     : float
                         None (default) to initialize MGWR with a bandwidth
=======
    def search(self,
               search_method: str = 'golden_section',
               criterion: str = 'AICc',
               bw_min: float = None,
               bw_max: float = None,
               interval: float = 0.0,
               tol: float = 1.0e-6,
               max_iter: int = 200,
               init_multi: float = None,
               tol_multi: float = 1.0e-5,
               rss_score: bool = False,
               max_iter_multi: int = 200,
               multi_bw_min: list = [None],
               multi_bw_max: list = [None],
               bws_same_times: int = 5,
               pool: mp.Pool = None,
               verbose: bool = False) -> np.array | float:
        """Method to select one unique bandwidth for a gwr model or a bandwidth vector for a mgwr model.

        Args:
            search_method (str, optional): bandwidth search method: 'golden_selection', 'interval', 'scipy'.
                                           Defaults to 'golden_section'.
            criterion (str, optional): bandwidth selection criterion: 'AICc', 'AIC', 'BIC', 'CV'. Defaults to 'AICc'.
            bw_min (float, optional): minimum value used in bandwidth search. Defaults to None.
            bw_max (float, optional): maximum value used in bandwidth search. Defaults to None.
            interval (float, optional): interval increment used in interval search. Defaults to 0.0.
            tol (float, optional): tolerance used to determine convergence. Defaults to 1.0e-6.
            max_iter (int, optional): max iterations if no convergence to tol. Defaults to 200.
            init_multi (float, optional): None (default) to initialize MGWR with a bandwidth
>>>>>>> 1c4b7328
                         derived from GWR. Otherwise this option will choose the
                         bandwidth to initialize MGWR with.. Defaults to None.
            tol_multi (float, optional): convergence tolerence for the multiple bandwidth
                         backfitting algorithm; a larger tolerance may stop the
                         algorith faster though it may result in a less optimal
                         model. Defaults to 1.0e-5.
            rss_score (bool, optional): True to use the residual sum of sqaures to evaluate
                         each iteration of the multiple bandwidth backfitting
                         routine and False to use a smooth function. Defaults to False.
            max_iter_multi (int, optional): max iterations if no convergence to tol for multiple
                         bandwidth backfitting algorithm. Defaults to 200.
            multi_bw_min (list, optional): min values used for each covariate in mgwr bandwidth search.
                         Must be either a single value or have one value for
                         each covariate including the intercept. Defaults to [None].
            multi_bw_max (list, optional): max values used for each covariate in mgwr bandwidth
                         search. Must be either a single value or have one value
                         for each covariate including the intercept. Defaults to [None].
            bws_same_times (int, optional): If bandwidths keep the same between iterations for
                         bws_same_times (default 5) in backfitting, then use the
<<<<<<< HEAD
                         current set of bandwidths as final bandwidths.
        verbose        : Boolean
                         If true, bandwidth searching history is printed out; default is False.
<<<<<<< HEAD
=======
        pool          : None, deprecated and not used.
>>>>>>> parent of 1c4b732 (Merge branch 'xyluo25_func_refactoring')

        Returns
        -------
        bw             : scalar or array
                         optimal bandwidth value or values; returns scalar for
=======
                         current set of bandwidths as final bandwidths. Defaults to 5.
            pool (mp.Pool, optional): A multiprocessing Pool object to enbale parallel fitting. Defaults to None.
            verbose (bool, optional): If true, bandwidth searching history is printed out. Defaults to False.

        Raises:
            AttributeError: if multi_bw_min is not a list of length 1 or k, where k is the number of covariates,
                            the attribute error is raised. "multi_bw_min must be either a list containing
                            a single entry or a list containing an entry for each of k covariates including the intercept"
            AttributeError: if multi_bw_max is not a list of length 1 or k, where k is the number of covariates,
                            the attribute error is raised. "multi_bw_max must be either a list containing
                            a single entry or a list containing an entry for each of k covariates including the intercept"

        Returns:
            np.array | float: optimal bandwidth value or values; returns scalar for
>>>>>>> 1c4b7328
                         multi=False and array for multi=True; ordering of bandwidths
                         matches the ordering of the covariates (columns) of the
                         designs matrix, X
        """

        k = self.X_loc.shape[1]
        if self.constant:  # k is the number of covariates
            k += 1
        self.search_method = search_method
        self.criterion = criterion
        self.bw_min = bw_min
        self.bw_max = bw_max
        self.bws_same_times = bws_same_times
        self.verbose = verbose

        if len(multi_bw_min) == k:
            self.multi_bw_min = multi_bw_min
        elif len(multi_bw_min) == 1:
            self.multi_bw_min = multi_bw_min * k
        else:
            raise AttributeError(
                "multi_bw_min must be either a list containing"
                " a single entry or a list containing an entry for each of k"
                " covariates including the intercept")

        if len(multi_bw_max) == k:
            self.multi_bw_max = multi_bw_max
        elif len(multi_bw_max) == 1:
            self.multi_bw_max = multi_bw_max * k
        else:
            raise AttributeError(
                "multi_bw_max must be either a list containing"
                " a single entry or a list containing an entry for each of k"
                " covariates including the intercept")

<<<<<<< HEAD
<<<<<<< HEAD
=======
        if pool:
            warnings.warn("The pool parameter is no longer used and will have no effect; parallelization is default and implemented using joblib instead.", RuntimeWarning, stacklevel=2)

        
>>>>>>> parent of 1c4b732 (Merge branch 'xyluo25_func_refactoring')
=======
        if pool:
            warnings.warn("The pool parameter is no longer used and will have no effect; parallelization is default and implemented using joblib instead.", RuntimeWarning, stacklevel=2)


>>>>>>> 1c4b7328
        self.interval = interval
        self.tol = tol
        self.max_iter = max_iter
        self.init_multi = init_multi
        self.tol_multi = tol_multi
        self.rss_score = rss_score
        self.max_iter_multi = max_iter_multi
        self.search_params['search_method'] = search_method
        self.search_params['criterion'] = criterion
        self.search_params['bw_min'] = bw_min
        self.search_params['bw_max'] = bw_max
        self.search_params['interval'] = interval
        self.search_params['tol'] = tol
        self.search_params['max_iter'] = max_iter
        # self._check_min_max()

        self.int_score = not self.fixed

        if self.multi:
            self._mbw()
            self.params = self.bw[3]  # params n by k
            self.sel_hist = self.bw[-2]  # bw searching history
            self.bw_init = self.bw[-1]  # scalar, optimal bw from initial gwr model
        else:
            self._bw()
            self.sel_hist = self.bw[-1]

        return self.bw[0]

    def _bw(self):
        # define objective function for optimizer
        gwr_func = lambda bw: getDiag[self.criterion](GWR(
            self.coords, self.y, self.X_loc, bw, family=self.family, kernel=
            self.kernel, fixed=self.fixed, constant=self.constant, offset=self.
            offset, spherical=self.spherical, n_jobs=self.n_jobs).fit(lite=True))

        self._optimized_function = gwr_func

        if self.search_method == 'golden_section':
            a, c = self._init_section(self.X_glob, self.X_loc, self.coords,
                                      self.constant)
            delta = 0.38197  # 1 - (np.sqrt(5.0)-1.0)/2.0
            self.bw = golden_section(a, c, delta, gwr_func, self.tol,
                                     self.max_iter, self.bw_max, self.int_score,
                                     self.verbose)
        elif self.search_method == 'interval':
            self.bw = equal_interval(self.bw_min, self.bw_max, self.interval,
                                     gwr_func, self.int_score, self.verbose)
        elif self.search_method == 'scipy':
            self.bw_min, self.bw_max = self._init_section(
                self.X_glob, self.X_loc, self.coords, self.constant)
            if self.bw_min == self.bw_max:
                raise Exception(
                    'Maximum bandwidth and minimum bandwidth must be distinct for scipy optimizer.'
                )
            self._optimize_result = minimize_scalar(
                gwr_func, bounds=(self.bw_min, self.bw_max), method='bounded')
            self.bw = [self._optimize_result.x, self._optimize_result.fun, []]
        else:
            raise TypeError('Unsupported computational search method ',
                            self.search_method)

    def _mbw(self):
        if self.constant:
            X, keep_x, warn = USER.check_constant(self.X_loc)
        else:
            X = self.X_loc

        y = self.y
        n, k = X.shape

        def gwr_func(y, X, bw):
            return GWR(self.coords,
                       y,
                       X,
                       bw,
                       family=self.family,
                       kernel=self.kernel,
                       fixed=self.fixed,
                       offset=self.offset,
                       constant=False,
                       spherical=self.spherical,
                       hat_matrix=False).fit(lite=True, pool=self.pool)

        def bw_func(y, X):
            selector = Sel_BW(self.coords,
                              y,
                              X,
                              X_glob=[],
                              family=self.family,
                              kernel=self.kernel,
                              fixed=self.fixed,
                              offset=self.offset,
                              constant=False, spherical=self.spherical)
            return selector

        def sel_func(bw_func, bw_min=None, bw_max=None):
            return bw_func.search(
                search_method=self.search_method,
                criterion=self.criterion,
                bw_min=self.bw_min,
                bw_max=self.bw_max,
                interval=self.interval,
                tol=self.tol,
                max_iter=self.max_iter,
                pool=self.pool, verbose=False)

        self.bw = multi_bw(self.init_multi,
                           y,
                           X,
                           n,
                           k,
                           self.family,
                           self.tol_multi,
                           self.max_iter_multi,
                           self.rss_score,
                           gwr_func,
                           bw_func,
                           sel_func,
                           self.multi_bw_min,
                           self.multi_bw_max,
                           self.bws_same_times,
                           self.verbose)

    def _init_section(self, X_glob, X_loc, coords, constant):

        n_glob = X_glob.shape[1] if len(X_glob) > 0 else 0

        n_loc = X_loc.shape[1] if len(X_loc) > 0 else 0

        n_vars = n_glob + n_loc + 1 if constant else n_glob + n_loc

        n = np.array(coords).shape[0]

        if self.int_score:
            a = 40 + 2 * n_vars
            c = n
        else:
            min_dist = np.min(np.array(
                [np.min(np.delete(local_cdist(coords[i], coords, spherical=self.spherical), i)) for i in range(n)]))

            max_dist = np.max(np.array([np.max(
                local_cdist(coords[i], coords, spherical=self.spherical)) for i in range(n)]))

            a = min_dist / 2.0
            c = max_dist * 2.0

        if self.bw_min is not None:
            a = self.bw_min

        if self.bw_max is not None and self.bw_max is not np.inf:
            c = self.bw_max

        return a, c<|MERGE_RESOLUTION|>--- conflicted
+++ resolved
@@ -26,167 +26,6 @@
     :cite:`fotheringham_geographically_2002`: Fotheringham, A. S., Brunsdon, C., & Charlton, M. (2002).
     Geographically weighted regression: the analysis of spatially varying relationships.
 
-<<<<<<< HEAD
-    Parameters
-    ----------
-    y              : array
-                     n*1, dependent variable.
-    X_glob         : array
-                     n*k1, fixed independent variable.
-    X_loc          : array
-                     n*k2, local independent variable, including constant.
-    coords         : list of tuples
-                     (x,y) of points used in bandwidth selection
-    family         : family object/instance, optional
-                     underlying probability model: Gaussian(), Poisson(),
-                     Binomial(). Default is Gaussian().
-    offset         : array
-                     n*1, the offset variable at the ith location. For Poisson model
-                     this term is often the size of the population at risk or
-                     the expected size of the outcome in spatial epidemiology
-                     Default is None where Ni becomes 1.0 for all locations
-    kernel         : string, optional
-                     kernel function: 'gaussian', 'bisquare', 'exponential'.
-                     Default is 'bisquare'.
-    fixed          : boolean
-                     True for fixed bandwidth and False for adaptive (NN)
-    multi          : True for multiple (covaraite-specific) bandwidths
-                     False for a traditional (same for  all covariates)
-                     bandwdith; defualt is False.
-    constant       : boolean
-                     True to include intercept (default) in model and False to exclude
-                     intercept.
-    spherical      : boolean
-                     True for shperical coordinates (long-lat),
-                     False for projected coordinates (defalut).
-    n_jobs         : integer
-<<<<<<< HEAD
-                     The number of jobs (default 1) to run in parallel. -1 means using all processors.
-=======
-                     The number of jobs (default -1) to run in parallel. -1 means using all processors.
->>>>>>> parent of 1c4b732 (Merge branch 'xyluo25_func_refactoring')
-
-    Attributes
-    ----------
-    y              : array
-                     n*1, dependent variable.
-    X_glob         : array
-                     n*k1, fixed independent variable.
-    X_loc          : array
-                     n*k2, local independent variable, including constant.
-    coords         : list of tuples
-                     (x,y) of points used in bandwidth selection
-    family         : string
-                     GWR model type: 'Gaussian', 'logistic, 'Poisson''
-    kernel         : string
-                     type of kernel used and wether fixed or adaptive
-    fixed          : boolean
-                     True for fixed bandwidth and False for adaptive (NN)
-    criterion      : string
-                     bw selection criterion: 'AICc', 'AIC', 'BIC', 'CV'
-    search_method  : string
-                     bw search method: 'golden', 'interval'
-    bw_min         : float
-                     min value used in bandwidth search
-    bw_max         : float
-                     max value used in bandwidth search
-    interval       : float
-                     interval increment used in interval search
-    tol            : float
-                     tolerance used to determine convergence
-    max_iter       : integer
-                     max interations if no convergence to tol
-    multi          : True for multiple (covaraite-specific) bandwidths
-                     False for a traditional (same for  all covariates)
-                     bandwdith; defualt is False.
-    constant       : boolean
-                     True to include intercept (default) in model and False to exclude
-                     intercept.
-    offset         : array
-                     n*1, the offset variable at the ith location. For Poisson model
-                     this term is often the size of the population at risk or
-                     the expected size of the outcome in spatial epidemiology
-                     Default is None where Ni becomes 1.0 for all locations
-    spherical      : boolean
-                     True for shperical coordinates (long-lat),
-                     False for projected coordinates (defalut).
-    search_params  : dict
-                     stores search arguments
-    int_score      : boolan
-                     True if adaptive bandwidth is being used and bandwdith
-                     selection should be discrete. False
-                     if fixed bandwidth is being used and bandwidth does not have
-                     to be discrete.
-    bw             : scalar or array-like
-                     Derived optimal bandwidth(s). Will be a scalar for GWR
-                     (multi=False) and a list of scalars for MGWR (multi=True)
-                     with one bandwidth for each covariate.
-    S              : array
-                     n*n, hat matrix derived from the iterative backfitting
-                     algorthim for MGWR during bandwidth selection
-    R              : array
-                     n*n*k, partial hat matrices derived from the iterative
-                     backfitting algoruthm for MGWR during bandwidth selection.
-                     There is one n*n matrix for each of the k covariates.
-    params         : array
-                     n*k, calibrated parameter estimates for MGWR based on the
-                     iterative backfitting algorithm - computed and saved here to
-                     avoid having to do it again in the MGWR object.
-
-    Examples
-    --------
-
-    >>> import libpysal as ps
-    >>> from mgwr.sel_bw import Sel_BW
-    >>> data = ps.io.open(ps.examples.get_path('GData_utm.csv'))
-    >>> coords = list(zip(data.by_col('X'), data.by_col('Y')))
-    >>> y = np.array(data.by_col('PctBach')).reshape((-1,1))
-    >>> rural = np.array(data.by_col('PctRural')).reshape((-1,1))
-    >>> pov = np.array(data.by_col('PctPov')).reshape((-1,1))
-    >>> african_amer = np.array(data.by_col('PctBlack')).reshape((-1,1))
-    >>> X = np.hstack([rural, pov, african_amer])
-    
-    Golden section search AICc - adaptive bisquare
-
-    >>> bw = Sel_BW(coords, y, X).search(criterion='AICc')
-    >>> print(bw)
-    93.0
-
-    Golden section search AIC - adaptive Gaussian
-
-    >>> bw = Sel_BW(coords, y, X, kernel='gaussian').search(criterion='AIC')
-    >>> print(bw)
-    50.0
-
-    Golden section search BIC - adaptive Gaussian
-
-    >>> bw = Sel_BW(coords, y, X, kernel='gaussian').search(criterion='BIC')
-    >>> print(bw)
-    62.0
-
-    Golden section search CV - adaptive Gaussian
-
-    >>> bw = Sel_BW(coords, y, X, kernel='gaussian').search(criterion='CV')
-    >>> print(bw)
-    68.0
-
-    Interval AICc - fixed bisquare
-
-    >>> sel = Sel_BW(coords, y, X, fixed=True)
-    >>> bw = sel.search(search_method='interval', bw_min=211001.0, bw_max=211035.0, interval=2)
-    >>> print(bw)
-    211025.0
-
-    """
-
-    def __init__(self, coords, y, X_loc, X_glob=None, family=Gaussian(),
-                 offset=None, kernel='bisquare', fixed=False, multi=False,
-<<<<<<< HEAD
-                 constant=True, spherical=False,n_jobs=1):
-=======
-                 constant=True, spherical=False,n_jobs=-1):
->>>>>>> parent of 1c4b732 (Merge branch 'xyluo25_func_refactoring')
-=======
     Args:
         coords (list[tuple]): (x,y) of points used in bandwidth selection
         y (np.array): n*1, dependent variable
@@ -251,20 +90,9 @@
         211025.0
     """
 
-    def __init__(self,
-                 coords: list[tuple],
-                 y: np.array,
-                 X_loc: np.array,
-                 X_glob: np.array = None,
-                 family: Gaussian = Gaussian(),
-                 offset: np.array = None,
-                 kernel: str = 'bisquare',
-                 fixed: bool = False,
-                 multi: bool = False,
-                 constant: bool = True,
-                 spherical: bool = False) -> None:
-
->>>>>>> 1c4b7328
+    def __init__(self, coords, y, X_loc, X_glob=None, family=Gaussian(),
+                 offset=None, kernel='bisquare', fixed=False, multi=False,
+                 constant=True, spherical=False,n_jobs=1):
         self.coords = np.array(coords)
         self.y = y
         self.X_loc = X_loc
@@ -280,66 +108,15 @@
         self.n_jobs = n_jobs
         self.search_params = {}
 
-<<<<<<< HEAD
     def search(self, search_method='golden_section', criterion='AICc',
                bw_min=None, bw_max=None, interval=0.0, tol=1.0e-6,
                max_iter=200, init_multi=None, tol_multi=1.0e-5,
                rss_score=False, max_iter_multi=200, multi_bw_min=[None],
                multi_bw_max=[None
-<<<<<<< HEAD
                              ], bws_same_times=5, verbose=False):
-=======
-                             ], bws_same_times=5, verbose=False,pool=None):
->>>>>>> parent of 1c4b732 (Merge branch 'xyluo25_func_refactoring')
         """
         Method to select one unique bandwidth for a gwr model or a
         bandwidth vector for a mgwr model.
-
-        Parameters
-        ----------
-        criterion      : string
-                         bw selection criterion: 'AICc', 'AIC', 'BIC', 'CV'
-        search_method  : string
-                         bw search method: 'golden', 'interval'
-        bw_min         : float
-                         min value used in bandwidth search
-        bw_max         : float
-                         max value used in bandwidth search
-        multi_bw_min   : list 
-                         min values used for each covariate in mgwr bandwidth search.
-                         Must be either a single value or have one value for
-                         each covariate including the intercept
-        multi_bw_max   : list
-                         max values used for each covariate in mgwr bandwidth
-                         search. Must be either a single value or have one value
-                         for each covariate including the intercept
-        interval       : float
-                         interval increment used in interval search
-        tol            : float
-                         tolerance used to determine convergence
-        max_iter       : integer
-                         max iterations if no convergence to tol
-        init_multi     : float
-                         None (default) to initialize MGWR with a bandwidth
-=======
-    def search(self,
-               search_method: str = 'golden_section',
-               criterion: str = 'AICc',
-               bw_min: float = None,
-               bw_max: float = None,
-               interval: float = 0.0,
-               tol: float = 1.0e-6,
-               max_iter: int = 200,
-               init_multi: float = None,
-               tol_multi: float = 1.0e-5,
-               rss_score: bool = False,
-               max_iter_multi: int = 200,
-               multi_bw_min: list = [None],
-               multi_bw_max: list = [None],
-               bws_same_times: int = 5,
-               pool: mp.Pool = None,
-               verbose: bool = False) -> np.array | float:
-        """Method to select one unique bandwidth for a gwr model or a bandwidth vector for a mgwr model.
 
         Args:
             search_method (str, optional): bandwidth search method: 'golden_selection', 'interval', 'scipy'.
@@ -351,7 +128,6 @@
             tol (float, optional): tolerance used to determine convergence. Defaults to 1.0e-6.
             max_iter (int, optional): max iterations if no convergence to tol. Defaults to 200.
             init_multi (float, optional): None (default) to initialize MGWR with a bandwidth
->>>>>>> 1c4b7328
                          derived from GWR. Otherwise this option will choose the
                          bandwidth to initialize MGWR with.. Defaults to None.
             tol_multi (float, optional): convergence tolerence for the multiple bandwidth
@@ -371,35 +147,14 @@
                          for each covariate including the intercept. Defaults to [None].
             bws_same_times (int, optional): If bandwidths keep the same between iterations for
                          bws_same_times (default 5) in backfitting, then use the
-<<<<<<< HEAD
                          current set of bandwidths as final bandwidths.
         verbose        : Boolean
                          If true, bandwidth searching history is printed out; default is False.
-<<<<<<< HEAD
-=======
-        pool          : None, deprecated and not used.
->>>>>>> parent of 1c4b732 (Merge branch 'xyluo25_func_refactoring')
 
         Returns
         -------
         bw             : scalar or array
                          optimal bandwidth value or values; returns scalar for
-=======
-                         current set of bandwidths as final bandwidths. Defaults to 5.
-            pool (mp.Pool, optional): A multiprocessing Pool object to enbale parallel fitting. Defaults to None.
-            verbose (bool, optional): If true, bandwidth searching history is printed out. Defaults to False.
-
-        Raises:
-            AttributeError: if multi_bw_min is not a list of length 1 or k, where k is the number of covariates,
-                            the attribute error is raised. "multi_bw_min must be either a list containing
-                            a single entry or a list containing an entry for each of k covariates including the intercept"
-            AttributeError: if multi_bw_max is not a list of length 1 or k, where k is the number of covariates,
-                            the attribute error is raised. "multi_bw_max must be either a list containing
-                            a single entry or a list containing an entry for each of k covariates including the intercept"
-
-        Returns:
-            np.array | float: optimal bandwidth value or values; returns scalar for
->>>>>>> 1c4b7328
                          multi=False and array for multi=True; ordering of bandwidths
                          matches the ordering of the covariates (columns) of the
                          designs matrix, X
@@ -435,20 +190,6 @@
                 " a single entry or a list containing an entry for each of k"
                 " covariates including the intercept")
 
-<<<<<<< HEAD
-<<<<<<< HEAD
-=======
-        if pool:
-            warnings.warn("The pool parameter is no longer used and will have no effect; parallelization is default and implemented using joblib instead.", RuntimeWarning, stacklevel=2)
-
-        
->>>>>>> parent of 1c4b732 (Merge branch 'xyluo25_func_refactoring')
-=======
-        if pool:
-            warnings.warn("The pool parameter is no longer used and will have no effect; parallelization is default and implemented using joblib instead.", RuntimeWarning, stacklevel=2)
-
-
->>>>>>> 1c4b7328
         self.interval = interval
         self.tol = tol
         self.max_iter = max_iter
