--- conflicted
+++ resolved
@@ -1,18 +1,10 @@
 #Main GWR classes
-
-<<<<<<< HEAD
-#Offset does not yet do anyhting and needs to be implemented
-=======
-"""
->>>>>>> 792acf81
 
 __author__ = "Taylor Oshan Tayoshan@gmail.com"
 
 import numpy as np
 import numpy.linalg as la
 from scipy.stats import t
-<<<<<<< HEAD
-=======
 from scipy.special import factorial
 from itertools import combinations as combo
 import pysal.spreg.user_output as USER
@@ -21,14 +13,7 @@
 from spglm.iwls import iwls
 from spglm.utils import cache_readonly
 from .diagnostics import get_AIC, get_AICc, get_BIC, corr
->>>>>>> 792acf81
 from .kernels import *
-from .diagnostics import get_AIC, get_AICc, get_BIC
-import pysal.spreg.user_output as USER
-from pysal.contrib.glm.family import Gaussian, Binomial, Poisson
-from pysal.contrib.glm.glm import GLM, GLMResults
-from pysal.contrib.glm.iwls import iwls
-from pysal.contrib.glm.utils import cache_readonly
 
 fk = {'gaussian': fix_gauss, 'bisquare': fix_bisquare, 'exponential': fix_exp}
 ak = {'gaussian': adapt_gauss, 'bisquare': adapt_bisquare, 'exponential': adapt_exp}
@@ -227,11 +212,7 @@
     def _build_W(self, fixed, kernel, coords, bw, points=None):
         if fixed:
             try:
-<<<<<<< HEAD
-              W = fk[kernel](coords, bw, points)
-=======
                 W = fk[kernel](coords, bw, points, self.dmat, self.sorted_dmat)
->>>>>>> 792acf81
             except:
                 raise #TypeError('Unsupported kernel function  ', kernel)
         else:
@@ -281,11 +262,7 @@
             for i in range(m):
                 wi = self.W[i].reshape((-1,1))
                 rslt = iwls(self.y, self.X, self.family, self.offset, None,
-<<<<<<< HEAD
-                    ini_params, tol, max_iter, wi=wi)
-=======
                 ini_params, tol, max_iter, wi=wi)
->>>>>>> 792acf81
                 params[i,:] = rslt[0].T
                 predy[i] = rslt[1][i]
                 v[i] = rslt[2][i]
